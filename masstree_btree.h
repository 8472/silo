// -*- c-basic-offset: 2 -*-
#pragma once

#include <assert.h>
#include <malloc.h>
#include <pthread.h>
#include <stdint.h>
#include <stdlib.h>
#include <string.h>

#include <iostream>
#include <string>
#include <vector>
#include <utility>
#include <atomic>

#include "log2.hh"
#include "ndb_type_traits.h"
#include "varkey.h"
#include "counter.h"
#include "macros.h"
#include "prefetch.h"
#include "amd64.h"
#include "rcu.h"
#include "util.h"
#include "small_vector.h"
#include "ownership_checker.h"

#include "masstree/masstree_scan.hh"
#include "masstree/masstree_insert.hh"
#include "masstree/masstree_remove.hh"
#include "masstree/masstree_print.hh"
#include "masstree/timestamp.hh"
#include "masstree/mtcounters.hh"
#include "masstree/circular_int.hh"

class simple_threadinfo {
 public:
    simple_threadinfo()
        : ts_(0) { // XXX?
    }
    class rcu_callback {
    public:
      virtual void operator()(simple_threadinfo& ti) = 0;
    };

 private:
    static inline void rcu_callback_function(void* p) {
      simple_threadinfo ti;
      static_cast<rcu_callback*>(p)->operator()(ti);
    }

 public:
    // XXX Correct node timstamps are needed for recovery, but for no other
    // reason.
    kvtimestamp_t operation_timestamp() const {
      return 0;
    }
    kvtimestamp_t update_timestamp() const {
	return ts_;
    }
    kvtimestamp_t update_timestamp(kvtimestamp_t x) const {
	if (circular_int<kvtimestamp_t>::less_equal(ts_, x))
	    // x might be a marker timestamp; ensure result is not
	    ts_ = (x | 1) + 1;
	return ts_;
    }
    kvtimestamp_t update_timestamp(kvtimestamp_t x, kvtimestamp_t y) const {
	if (circular_int<kvtimestamp_t>::less(x, y))
	    x = y;
	if (circular_int<kvtimestamp_t>::less_equal(ts_, x))
	    // x might be a marker timestamp; ensure result is not
	    ts_ = (x | 1) + 1;
	return ts_;
    }
    void increment_timestamp() {
	ts_ += 2;
    }
    void advance_timestamp(kvtimestamp_t x) {
	if (circular_int<kvtimestamp_t>::less(ts_, x))
	    ts_ = x;
    }

    // event counters
    void mark(threadcounter) {
    }
    void mark(threadcounter, int64_t) {
    }
    bool has_counter(threadcounter) const {
        return false;
    }
    uint64_t counter(threadcounter ci) const {
	return 0;
    }

    /** @brief Return a function object that calls mark(ci); relax_fence().
     *
     * This function object can be used to count the number of relax_fence()s
     * executed. */
    relax_fence_function accounting_relax_fence(threadcounter) {
	return relax_fence_function();
    }

    class accounting_relax_fence_function {
    public:
      template <typename V>
      void operator()(V) {
        relax_fence();
      }
    };
    /** @brief Return a function object that calls mark(ci); relax_fence().
     *
     * This function object can be used to count the number of relax_fence()s
     * executed. */
    accounting_relax_fence_function stable_fence() {
	return accounting_relax_fence_function();
    }

    relax_fence_function lock_fence(threadcounter) {
	return relax_fence_function();
    }

    // memory allocation
    void* allocate(size_t sz, memtag) {
        return rcu::s_instance.alloc(sz);
    }
    void deallocate(void* p, size_t sz, memtag) {
	// in C++ allocators, 'p' must be nonnull
        rcu::s_instance.dealloc(p, sz);
    }
    void deallocate_rcu(void *p, size_t sz, memtag) {
	assert(p);
        rcu::s_instance.dealloc_rcu(p, sz);
    }

    void* pool_allocate(size_t sz, memtag) {
	int nl = (sz + CACHE_LINE_SIZE - 1) / CACHE_LINE_SIZE;
        return rcu::s_instance.alloc(nl * CACHE_LINE_SIZE);
    }
    void pool_deallocate(void* p, size_t sz, memtag) {
	int nl = (sz + CACHE_LINE_SIZE - 1) / CACHE_LINE_SIZE;
        rcu::s_instance.dealloc(p, nl * CACHE_LINE_SIZE);
    }
    void pool_deallocate_rcu(void* p, size_t sz, memtag) {
	assert(p);
	int nl = (sz + CACHE_LINE_SIZE - 1) / CACHE_LINE_SIZE;
        rcu::s_instance.dealloc_rcu(p, nl * CACHE_LINE_SIZE);
    }

    // RCU
    void rcu_register(rcu_callback *cb) {
      scoped_rcu_base<false> guard;
      rcu::s_instance.free_with_fn(cb, rcu_callback_function);
    }

  private:
    mutable kvtimestamp_t ts_;
};

struct masstree_params : public Masstree::nodeparams<> {
  typedef uint8_t* value_type;
  typedef Masstree::value_print<value_type> value_print_type;
  typedef simple_threadinfo threadinfo_type;
  enum { RcuRespCaller = true };
};

struct masstree_single_threaded_params : public masstree_params {
  static constexpr bool concurrent = false;
};

template <typename P>
class mbtree {
 public:
  typedef Masstree::node_base<P> node_base_type;
  typedef Masstree::internode<P> internode_type;
  typedef Masstree::leaf<P> leaf_type;
  typedef Masstree::leaf<P> node_type;
  typedef typename node_base_type::nodeversion_type nodeversion_type;

  typedef varkey key_type;
  typedef lcdf::Str string_type;
  typedef uint64_t key_slice;
  typedef typename P::value_type value_type;
  typedef typename P::threadinfo_type threadinfo;
  typedef typename std::conditional<!P::RcuRespCaller,
      scoped_rcu_region,
      disabled_rcu_region>::type rcu_region;

  // public to assist in testing
  static const unsigned int NKeysPerNode    = P::leaf_width;
  static const unsigned int NMinKeysPerNode = P::leaf_width / 2;

  // XXX(stephentu): trying out a very opaque node API for now
  typedef node_type node_opaque_t;
  typedef std::pair< const node_opaque_t *, uint64_t > versioned_node_t;
  struct insert_info_t {
    const node_opaque_t* node;
    uint64_t old_version;
    uint64_t new_version;
  };

  void invariant_checker() {} // stub for now

#ifdef BTREE_LOCK_OWNERSHIP_CHECKING
public:
  static inline void
  NodeLockRegionBegin()
  {
    // XXX: implement me
    ALWAYS_ASSERT(false);
    //ownership_checker<mbtree<P>, node_base_type>::NodeLockRegionBegin();
  }
  static inline void
  AssertAllNodeLocksReleased()
  {
    // XXX: implement me
    ALWAYS_ASSERT(false);
    //ownership_checker<mbtree<P>, node_base_type>::AssertAllNodeLocksReleased();
  }
private:
  static inline void
  AddNodeToLockRegion(const node_base_type *n)
  {
    // XXX: implement me
    ALWAYS_ASSERT(false);
    //ownership_checker<mbtree<P>, node_base_type>::AddNodeToLockRegion(n);
  }
public:
#endif

  mbtree() {
    threadinfo ti;
    table_.initialize(ti);
  }

  ~mbtree() {
    rcu_region guard;
    threadinfo ti;
    table_.destroy(ti);
  }

  /**
   * NOT THREAD SAFE
   */
  inline void clear() {
    rcu_region guard;
    threadinfo ti;
    table_.destroy(ti);
    table_.initialize(ti);
  }

  /** Note: invariant checking is not thread safe */
  inline void invariant_checker() const {
  }

          /** NOTE: the public interface assumes that the caller has taken care
           * of setting up RCU */

  inline bool search(const key_type &k, value_type &v,
                     versioned_node_t *search_info = nullptr) const;

  /**
   * The low level callback interface is as follows:
   *
   * Consider a scan in the range [a, b):
   *   1) on_resp_node() is called at least once per node which
   *      has a responibility range that overlaps with the scan range
   *   2) invoke() is called per <k, v>-pair such that k is in [a, b)
   *
   * The order of calling on_resp_node() and invoke() is up to the implementation.
   */
  class low_level_search_range_callback {
  public:
    virtual ~low_level_search_range_callback() {}

    /**
     * This node lies within the search range (at version v)
     */
    virtual void on_resp_node(const node_opaque_t *n, uint64_t version) = 0;

    /**
     * This key/value pair was read from node n @ version
     */
    virtual bool invoke(const string_type &k, value_type v,
                        const node_opaque_t *n, uint64_t version) = 0;
  };

  /**
   * For all keys in [lower, *upper), invoke callback in ascending order.
   * If upper is NULL, then there is no upper bound
   *

   * This function by default provides a weakly consistent view of the b-tree. For
   * instance, consider the following tree, where n = 3 is the max number of
   * keys in a node:
   *
   *              [D|G]
   *             /  |  \
   *            /   |   \
   *           /    |    \
   *          /     |     \
   *   [A|B|C]<->[D|E|F]<->[G|H|I]
   *
   * Suppose we want to scan [A, inf), so we traverse to the leftmost leaf node
   * and start a left-to-right walk. Suppose we have emitted keys A, B, and C,
   * and we are now just about to scan the middle leaf node.  Now suppose
   * another thread concurrently does delete(A), followed by a delete(H).  Now
   * the scaning thread resumes and emits keys D, E, F, G, and I, omitting H
   * because H was deleted. This is an inconsistent view of the b-tree, since
   * the scanning thread has observed the deletion of H but did not observe the
   * deletion of A, but we know that delete(A) happens before delete(H).
   *
   * The weakly consistent guarantee provided is the following: all keys
   * which, at the time of invocation, are known to exist in the btree
   * will be discovered on a scan (provided the key falls within the scan's range),
   * and provided there are no concurrent modifications/removals of that key
   *
   * Note that scans within a single node are consistent
   *
   * XXX: add other modes which provide better consistency:
   * A) locking mode
   * B) optimistic validation mode
   *
   * the last string parameter is an optional string buffer to use:
   * if null, a stack allocated string will be used. if not null, must
   * ensure:
   *   A) buf->empty() at the beginning
   *   B) no concurrent mutation of string
   * note that string contents upon return are arbitrary
   */
  void
  search_range_call(const key_type &lower,
                    const key_type *upper,
                    low_level_search_range_callback &callback,
                    std::string *buf = nullptr) const;

  // (lower, upper]
  void
  rsearch_range_call(const key_type &upper,
                     const key_type *lower,
                     low_level_search_range_callback &callback,
                     std::string *buf = nullptr) const;

  class search_range_callback : public low_level_search_range_callback {
  public:
    virtual void
    on_resp_node(const node_opaque_t *n, uint64_t version)
    {
    }

    virtual bool
    invoke(const string_type &k, value_type v,
           const node_opaque_t *n, uint64_t version)
    {
      return invoke(k, v);
    }

    virtual bool invoke(const string_type &k, value_type v) = 0;
  };

  /**
   * [lower, *upper)
   *
   * Callback is expected to implement bool operator()(key_slice k, value_type v),
   * where the callback returns true if it wants to keep going, false otherwise
   */
  template <typename F>
  inline void
  search_range(const key_type &lower,
               const key_type *upper,
               F& callback,
               std::string *buf = nullptr) const;

  /**
   * (*lower, upper]
   *
   * Callback is expected to implement bool operator()(key_slice k, value_type v),
   * where the callback returns true if it wants to keep going, false otherwise
   */
  template <typename F>
  inline void
  rsearch_range(const key_type &upper,
                const key_type *lower,
                F& callback,
                std::string *buf = nullptr) const;

  /**
   * returns true if key k did not already exist, false otherwise
   * If k exists with a different mapping, still returns false
   *
   * If false and old_v is not NULL, then the overwritten value of v
   * is written into old_v
   */
  inline bool
  insert(const key_type &k, value_type v,
         value_type *old_v = NULL,
         insert_info_t *insert_info = NULL);

  /**
   * Only puts k=>v if k does not exist in map. returns true
   * if k inserted, false otherwise (k exists already)
   */
  inline bool
  insert_if_absent(const key_type &k, value_type v,
                   insert_info_t *insert_info = NULL);

  /**
   * return true if a value was removed, false otherwise.
   *
   * if true and old_v is not NULL, then the removed value of v
   * is written into old_v
   */
  inline bool
  remove(const key_type &k, value_type *old_v = NULL);

  /**
   * The tree walk API is a bit strange, due to the optimistic nature of the
   * btree.
   *
   * The way it works is that, on_node_begin() is first called. In
   * on_node_begin(), a callback function should read (but not modify) the
   * values it is interested in, and save them.
   *
   * Then, either one of on_node_success() or on_node_failure() is called. If
   * on_node_success() is called, then the previous values read in
   * on_node_begin() are indeed valid.  If on_node_failure() is called, then
   * the previous values are not valid and should be discarded.
   */
  class tree_walk_callback {
  public:
    virtual ~tree_walk_callback() {}
    virtual void on_node_begin(const node_opaque_t *n) = 0;
    virtual void on_node_success() = 0;
    virtual void on_node_failure() = 0;
  };

  void tree_walk(tree_walk_callback &callback) const;

  /**
   * Is thread-safe, but not really designed to perform well with concurrent
   * modifications. also the value returned is not consistent given concurrent
   * modifications
   */
  inline size_t size() const;

  static inline uint64_t
  ExtractVersionNumber(const node_opaque_t *n) {
    // XXX(stephentu): I think we must use stable_version() for
    // correctness, but I am not 100% sure. It's definitely correct to use it,
    // but maybe we can get away with unstable_version()?
    return n->full_version_value();
  }

  // [value, has_suffix]
  static std::vector< std::pair<value_type, bool> >
  ExtractValues(const node_opaque_t *n);

  /**
   * Not well defined if n is being concurrently modified, just for debugging
   */
  static std::string
  NodeStringify(const node_opaque_t *n);

  void print();

  static inline size_t InternalNodeSize() {
    return sizeof(internode_type);
  }

  static inline size_t LeafNodeSize() {
    return sizeof(leaf_type);
  }

 private:
  Masstree::basic_table<P> table_;

  static leaf_type* leftmost_descend_layer(node_base_type* n);
  class size_walk_callback;
  template <bool Reverse> class search_range_scanner_base;
  template <bool Reverse> class low_level_search_range_scanner;
  template <typename F> class low_level_search_range_callback_wrapper;
};

template <typename P>
typename mbtree<P>::leaf_type *
mbtree<P>::leftmost_descend_layer(node_base_type *n)
{
  node_base_type *cur = n;
  while (true) {
    if (cur->isleaf())
      return static_cast<leaf_type*>(cur);
    internode_type *in = static_cast<internode_type*>(cur);
    nodeversion_type version = cur->stable();
    node_base_type *child = in->child_[0];
    if (unlikely(in->has_changed(version)))
      continue;
    cur = child;
  }
}

template <typename P>
void mbtree<P>::tree_walk(tree_walk_callback &callback) const {
  rcu_region guard;
  INVARIANT(rcu::s_instance.in_rcu_region());
  std::vector<node_base_type *> q, layers;
  q.push_back(table_.root());
  while (!q.empty()) {
    node_base_type *cur = q.back();
    q.pop_back();
    prefetch(cur);
    leaf_type *leaf = leftmost_descend_layer(cur);
    INVARIANT(leaf);
    while (leaf) {
      leaf->prefetch();
    process:
      auto version = leaf->stable();
      auto perm = leaf->permutation();
      for (int i = 0; i != perm.size(); ++i)
        if (leaf->value_is_layer(perm[i]))
          layers.push_back(leaf->lv_[perm[i]].layer());
      leaf_type *next = leaf->safe_next();
      callback.on_node_begin(leaf);
      if (unlikely(leaf->has_changed(version))) {
        callback.on_node_failure();
        layers.clear();
        goto process;
      }
      callback.on_node_success();
      leaf = next;
      if (!layers.empty()) {
        q.insert(q.end(), layers.begin(), layers.end());
        layers.clear();
      }
    }
  }
}

template <typename P>
class mbtree<P>::size_walk_callback : public tree_walk_callback {
 public:
  size_walk_callback()
    : size_(0) {
  }
  virtual void on_node_begin(const node_opaque_t *n);
  virtual void on_node_success();
  virtual void on_node_failure();
  size_t size_;
  int node_size_;
};

template <typename P>
void
mbtree<P>::size_walk_callback::on_node_begin(const node_opaque_t *n)
{
  auto perm = n->permutation();
  node_size_ = 0;
  for (int i = 0; i != perm.size(); ++i)
    if (!n->value_is_layer(perm[i]))
      ++node_size_;
}

template <typename P>
void
mbtree<P>::size_walk_callback::on_node_success()
{
  size_ += node_size_;
}

template <typename P>
void
mbtree<P>::size_walk_callback::on_node_failure()
{
}

template <typename P>
inline size_t mbtree<P>::size() const
{
  size_walk_callback c;
  tree_walk(c);
  return c.size_;
}

template <typename P>
inline bool mbtree<P>::search(const key_type &k, value_type &v,
                              versioned_node_t *search_info) const
{
  rcu_region guard;
  threadinfo ti;
  Masstree::unlocked_tcursor<P> lp(table_, k.data(), k.length());
  bool found = lp.find_unlocked(ti);
  if (found)
    v = lp.value();
  if (search_info)
    *search_info = versioned_node_t(lp.node(), lp.full_version_value());
  return found;
}

template <typename P>
inline bool mbtree<P>::insert(const key_type &k, value_type v,
                              value_type *old_v,
                              insert_info_t *insert_info)
{
  rcu_region guard;
  threadinfo ti;
  Masstree::tcursor<P> lp(table_, k.data(), k.length());
  bool found = lp.find_insert(ti);
  if (!found)
    ti.advance_timestamp(lp.node_timestamp());
  if (found && old_v)
    *old_v = lp.value();
  lp.value() = v;
  if (insert_info) {
    insert_info->node = lp.node();
    insert_info->old_version = lp.previous_full_version_value();
    insert_info->new_version = lp.next_full_version_value(1);
  }
  lp.finish(1, ti);
  return !found;
}

template <typename P>
inline bool mbtree<P>::insert_if_absent(const key_type &k, value_type v,
                                        insert_info_t *insert_info)
{
  rcu_region guard;
  threadinfo ti;
  Masstree::tcursor<P> lp(table_, k.data(), k.length());
  bool found = lp.find_insert(ti);
  if (!found) {
    ti.advance_timestamp(lp.node_timestamp());
    lp.value() = v;
    if (insert_info) {
      insert_info->node = lp.node();
      insert_info->old_version = lp.previous_full_version_value();
      insert_info->new_version = lp.next_full_version_value(1);
    }
  }
  lp.finish(!found, ti);
  return !found;
}

/**
 * return true if a value was removed, false otherwise.
 *
 * if true and old_v is not NULL, then the removed value of v
 * is written into old_v
 */
template <typename P>
inline bool mbtree<P>::remove(const key_type &k, value_type *old_v)
{
  rcu_region guard;
  threadinfo ti;
  Masstree::tcursor<P> lp(table_, k.data(), k.length());
  bool found = lp.find_locked(ti);
  if (found && old_v)
    *old_v = lp.value();
  lp.finish(found ? -1 : 0, ti);
  return found;
}

template <typename P>
template <bool Reverse>
class mbtree<P>::search_range_scanner_base {
 public:
<<<<<<< HEAD
  search_range_scanner_base(const key_type* boundary)
    : boundary_(boundary), n_(nullptr), boundary_compar_(false) {
  }
  void check(const Masstree::scanstackelt<P>& iter,
             const Masstree::key<uint64_t>& key) {
    int min = std::min(boundary_->length(), key.prefix_length());
    int cmp = memcmp(boundary_->data(), key.full_string().data(), min);
    if (!Reverse) {
      if (cmp < 0 || (cmp == 0 && boundary_->length() <= key.prefix_length()))
        boundary_compar_ = true;
      else if (cmp == 0) {
        //uint64_t last_ikey = n_->ikey0_[iter.permutation()[iter.permutation().size() - 1]];
        //boundary_compar_ = boundary_->slice_at(key.prefix_length()) <= last_ikey;
        boundary_compar_ = true;
      }
    } else {
      if (cmp >= 0)
        boundary_compar_ = true;
    }
  }
 protected:
  const key_type* boundary_;
  Masstree::leaf<P>* n_;
  uint64_t v_;
  bool boundary_compar_;
=======
  search_range_scanner_base(const key_type* upper)
    : upper_(upper), upper_compar_(false) {
  }
  void check(const Masstree::scanstackelt<P>& iter,
             const Masstree::key<uint64_t>& key) {
    int min = std::min(upper_->length(), key.prefix_length());
    int cmp = memcmp(upper_->data(), key.full_string().data(), min);
    if (cmp < 0 || (cmp == 0 && upper_->length() <= key.prefix_length()))
      upper_compar_ = true;
    else if (cmp == 0) {
      uint64_t last_ikey = iter.node()->ikey0_[iter.permutation()[iter.permutation().size() - 1]];
      upper_compar_ = upper_->slice_at(key.prefix_length()) <= last_ikey;
    }
  }
 protected:
  const key_type* upper_;
  bool upper_compar_;
>>>>>>> 01489fc1
};

template <typename P>
template <bool Reverse>
class mbtree<P>::low_level_search_range_scanner
  : public search_range_scanner_base<Reverse> {
 public:
  low_level_search_range_scanner(const key_type* boundary,
                                 low_level_search_range_callback& callback)
    : search_range_scanner_base<Reverse>(boundary), callback_(callback) {
  }
  void visit_leaf(const Masstree::scanstackelt<P>& iter,
                  const Masstree::key<uint64_t>& key, threadinfo&) {
    this->n_ = iter.node();
    this->v_ = iter.full_version_value();
    callback_.on_resp_node(this->n_, this->v_);
    if (this->boundary_)
      this->check(iter, key);
  }
  bool visit_value(const Masstree::key<uint64_t>& key,
                   value_type value, threadinfo&) {
    if (this->boundary_compar_) {
      lcdf::Str bs(this->boundary_->data(), this->boundary_->size());
      if ((!Reverse && bs <= key.full_string()) ||
          ( Reverse && bs >= key.full_string()))
        return false;
    }
    callback_.invoke(key.full_string(), value, this->n_, this->v_);
    return true;
  }
 private:
  Masstree::leaf<P>* n_;
  uint64_t v_;
  low_level_search_range_callback& callback_;
};

<<<<<<< HEAD
template <typename P>
template <typename F>
class mbtree<P>::low_level_search_range_callback_wrapper :
  public mbtree<P>::low_level_search_range_callback {
public:
  low_level_search_range_callback_wrapper(F& callback) : callback_(callback) {}

  void on_resp_node(const node_opaque_t *n, uint64_t version) OVERRIDE {}

  bool
  invoke(const string_type &k, value_type v,
         const node_opaque_t *n, uint64_t version) OVERRIDE
  {
    return callback_(k, v);
=======
template <typename P> template <typename F>
class mbtree<P>::search_range_scanner : public search_range_scanner_base {
 public:
  search_range_scanner(const key_type* upper,
                       F& callback)
    : search_range_scanner_base(upper), callback_(callback) {
  }
  void visit_leaf(const Masstree::scanstackelt<P>& iter,
                  const Masstree::key<uint64_t>& key, threadinfo&) {
    if (this->upper_)
      this->check(iter, key);
  }
  bool visit_value(const Masstree::key<uint64_t>& key,
                   value_type value, threadinfo&) {
    if (this->upper_compar_
        && lcdf::Str(this->upper_->data(), this->upper_->size()) <= key.full_string())
      return false;
    callback_(key.full_string(), value);
    return true;
>>>>>>> 01489fc1
  }

 private:
  F& callback_;
};

template <typename P>
inline void mbtree<P>::search_range_call(const key_type &lower,
                                         const key_type *upper,
                                         low_level_search_range_callback &callback,
                                         std::string*) const {
  low_level_search_range_scanner<false> scanner(upper, callback);
  threadinfo ti;
  table_.scan(lcdf::Str(lower.data(), lower.length()), true, scanner, ti);
}

template <typename P>
inline void mbtree<P>::rsearch_range_call(const key_type &upper,
                                          const key_type *lower,
                                          low_level_search_range_callback &callback,
                                          std::string*) const {
  low_level_search_range_scanner<true> scanner(lower, callback);
  threadinfo ti;
  table_.rscan(lcdf::Str(upper.data(), upper.length()), true, scanner, ti);
}

template <typename P> template <typename F>
inline void mbtree<P>::search_range(const key_type &lower,
                                    const key_type *upper,
                                    F& callback,
                                    std::string*) const {
  low_level_search_range_callback_wrapper<F> wrapper(callback);
  low_level_search_range_scanner<false> scanner(upper, wrapper);
  threadinfo ti;
  table_.scan(lcdf::Str(lower.data(), lower.length()), true, scanner, ti);
}

template <typename P> template <typename F>
inline void mbtree<P>::rsearch_range(const key_type &upper,
                                     const key_type *lower,
                                     F& callback,
                                     std::string*) const {
  low_level_search_range_callback_wrapper<F> wrapper(callback);
  low_level_search_range_scanner<true> scanner(lower, wrapper);
  threadinfo ti;
  table_.rscan(lcdf::Str(upper.data(), upper.length()), true, scanner, ti);
}

template <typename P>
std::string mbtree<P>::NodeStringify(const node_opaque_t *n)
{
  std::ostringstream b;
  b << "node[v=" << n->version_value() << "]";
  return b.str();
}

template <typename P>
std::vector<std::pair<typename mbtree<P>::value_type, bool>>
mbtree<P>::ExtractValues(const node_opaque_t *n)
{
  std::vector< std::pair<value_type, bool> > ret;
  auto perm = n->permutation();
  for (int i = 0; i != perm.size(); ++i) {
    int keylenx = n->keylenx_[perm[i]];
    if (!n->keylenx_is_layer(keylenx))
      ret.emplace_back(n->lv_[perm[i]].value(), n->keylenx_has_ksuf(keylenx));
  }
  return ret;
}

template <typename P>
void mbtree<P>::print() {
  table_.print();
}

typedef mbtree<masstree_params> concurrent_btree;
typedef mbtree<masstree_single_threaded_params> single_threaded_btree;<|MERGE_RESOLUTION|>--- conflicted
+++ resolved
@@ -662,9 +662,8 @@
 template <bool Reverse>
 class mbtree<P>::search_range_scanner_base {
  public:
-<<<<<<< HEAD
   search_range_scanner_base(const key_type* boundary)
-    : boundary_(boundary), n_(nullptr), boundary_compar_(false) {
+    : boundary_(boundary), boundary_compar_(false) {
   }
   void check(const Masstree::scanstackelt<P>& iter,
              const Masstree::key<uint64_t>& key) {
@@ -674,9 +673,8 @@
       if (cmp < 0 || (cmp == 0 && boundary_->length() <= key.prefix_length()))
         boundary_compar_ = true;
       else if (cmp == 0) {
-        //uint64_t last_ikey = n_->ikey0_[iter.permutation()[iter.permutation().size() - 1]];
-        //boundary_compar_ = boundary_->slice_at(key.prefix_length()) <= last_ikey;
-        boundary_compar_ = true;
+        uint64_t last_ikey = iter.node()->ikey0_[iter.permutation()[iter.permutation().size() - 1]];
+        boundary_compar_ = boundary_->slice_at(key.prefix_length()) <= last_ikey;
       }
     } else {
       if (cmp >= 0)
@@ -686,27 +684,7 @@
  protected:
   const key_type* boundary_;
   Masstree::leaf<P>* n_;
-  uint64_t v_;
   bool boundary_compar_;
-=======
-  search_range_scanner_base(const key_type* upper)
-    : upper_(upper), upper_compar_(false) {
-  }
-  void check(const Masstree::scanstackelt<P>& iter,
-             const Masstree::key<uint64_t>& key) {
-    int min = std::min(upper_->length(), key.prefix_length());
-    int cmp = memcmp(upper_->data(), key.full_string().data(), min);
-    if (cmp < 0 || (cmp == 0 && upper_->length() <= key.prefix_length()))
-      upper_compar_ = true;
-    else if (cmp == 0) {
-      uint64_t last_ikey = iter.node()->ikey0_[iter.permutation()[iter.permutation().size() - 1]];
-      upper_compar_ = upper_->slice_at(key.prefix_length()) <= last_ikey;
-    }
-  }
- protected:
-  const key_type* upper_;
-  bool upper_compar_;
->>>>>>> 01489fc1
 };
 
 template <typename P>
@@ -743,7 +721,6 @@
   low_level_search_range_callback& callback_;
 };
 
-<<<<<<< HEAD
 template <typename P>
 template <typename F>
 class mbtree<P>::low_level_search_range_callback_wrapper :
@@ -758,27 +735,6 @@
          const node_opaque_t *n, uint64_t version) OVERRIDE
   {
     return callback_(k, v);
-=======
-template <typename P> template <typename F>
-class mbtree<P>::search_range_scanner : public search_range_scanner_base {
- public:
-  search_range_scanner(const key_type* upper,
-                       F& callback)
-    : search_range_scanner_base(upper), callback_(callback) {
-  }
-  void visit_leaf(const Masstree::scanstackelt<P>& iter,
-                  const Masstree::key<uint64_t>& key, threadinfo&) {
-    if (this->upper_)
-      this->check(iter, key);
-  }
-  bool visit_value(const Masstree::key<uint64_t>& key,
-                   value_type value, threadinfo&) {
-    if (this->upper_compar_
-        && lcdf::Str(this->upper_->data(), this->upper_->size()) <= key.full_string())
-      return false;
-    callback_(key.full_string(), value);
-    return true;
->>>>>>> 01489fc1
   }
 
  private:
