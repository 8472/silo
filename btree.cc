#include <unistd.h>

#include <iostream>
#include <map>
#include <set>
#include <stack>
#include <vector>
#include <sstream>
#include <atomic>
#include <memory>

#include "core.h"
#include "btree.h"
#include "btree_impl.h"
#include "thread.h"
#include "txn.h"
#include "util.h"
#include "scopedperf.hh"

#if defined(NDB_MASSTREE)
#include "masstree_btree.h"
struct testing_concurrent_btree_traits : public masstree_params {
  static const bool RcuRespCaller = false;
};
typedef mbtree<testing_concurrent_btree_traits> testing_concurrent_btree;
#else
struct testing_concurrent_btree_traits : public concurrent_btree_traits {
  static const bool RcuRespCaller = false;
};
typedef btree<testing_concurrent_btree_traits> testing_concurrent_btree;
#endif

using namespace std;
using namespace util;

class scoped_rate_timer {
private:
  util::timer t;
  string region;
  size_t n;

public:
  scoped_rate_timer(const string &region, size_t n) : region(region), n(n)
  {}

  ~scoped_rate_timer()
  {
    double x = t.lap() / 1000.0; // ms
    double rate = double(n) / (x / 1000.0);
    cerr << "timed region `" << region << "' took " << x
              << " ms (" << rate << " events/sec)" << endl;
  }
};

class btree_worker : public ndb_thread {
public:
  btree_worker(testing_concurrent_btree *btr) : btr(btr)  {}
  btree_worker(testing_concurrent_btree &btr) : btr(&btr) {}
protected:
  testing_concurrent_btree *const btr;
};

static void
test1()
{
  testing_concurrent_btree btr;
  btr.invariant_checker();

  // fill up root leaf node
  for (size_t i = 0; i < testing_concurrent_btree::NKeysPerNode; i++) {
    btr.insert(u64_varkey(i), (typename testing_concurrent_btree::value_type) i);
    btr.invariant_checker();

    typename testing_concurrent_btree::value_type v = 0;
    ALWAYS_ASSERT(btr.search(u64_varkey(i), v));
    ALWAYS_ASSERT(v == (typename testing_concurrent_btree::value_type) i);
  }
  ALWAYS_ASSERT(btr.size() == testing_concurrent_btree::NKeysPerNode);

  // induce a split
  btr.insert(u64_varkey(testing_concurrent_btree::NKeysPerNode), (typename testing_concurrent_btree::value_type) (testing_concurrent_btree::NKeysPerNode));
  btr.invariant_checker();
  ALWAYS_ASSERT(btr.size() == testing_concurrent_btree::NKeysPerNode + 1);

  // now make sure we can find everything post split
  for (size_t i = 0; i < testing_concurrent_btree::NKeysPerNode + 1; i++) {
    typename testing_concurrent_btree::value_type v = 0;
    ALWAYS_ASSERT(btr.search(u64_varkey(i), v));
    ALWAYS_ASSERT(v == (typename testing_concurrent_btree::value_type) i);
  }

  // now fill up the new root node
  const size_t n = (testing_concurrent_btree::NKeysPerNode + testing_concurrent_btree::NKeysPerNode * (testing_concurrent_btree::NMinKeysPerNode));
  for (size_t i = testing_concurrent_btree::NKeysPerNode + 1; i < n; i++) {
    btr.insert(u64_varkey(i), (typename testing_concurrent_btree::value_type) i);
    btr.invariant_checker();

    typename testing_concurrent_btree::value_type v = 0;
    ALWAYS_ASSERT(btr.search(u64_varkey(i), v));
    ALWAYS_ASSERT(v == (typename testing_concurrent_btree::value_type) i);
  }
  ALWAYS_ASSERT(btr.size() == n);

  // cause the root node to split
  btr.insert(u64_varkey(n), (typename testing_concurrent_btree::value_type) n);
  btr.invariant_checker();
  ALWAYS_ASSERT(btr.size() == n + 1);

  // once again make sure we can find everything
  for (size_t i = 0; i < n + 1; i++) {
    typename testing_concurrent_btree::value_type v = 0;
    ALWAYS_ASSERT(btr.search(u64_varkey(i), v));
    ALWAYS_ASSERT(v == (typename testing_concurrent_btree::value_type) i);
  }
}

static void
test2()
{
  testing_concurrent_btree btr;
  const size_t n = 1000;
  for (size_t i = 0; i < n; i += 2) {
    btr.insert(u64_varkey(i), (typename testing_concurrent_btree::value_type) i);
    btr.invariant_checker();

    typename testing_concurrent_btree::value_type v = 0;
    ALWAYS_ASSERT(btr.search(u64_varkey(i), v));
    ALWAYS_ASSERT(v == (typename testing_concurrent_btree::value_type) i);
  }

  for (size_t i = 1; i < n; i += 2) {
    btr.insert(u64_varkey(i), (typename testing_concurrent_btree::value_type) i);
    btr.invariant_checker();

    typename testing_concurrent_btree::value_type v = 0;
    ALWAYS_ASSERT(btr.search(u64_varkey(i), v));
    ALWAYS_ASSERT(v == (typename testing_concurrent_btree::value_type) i);
  }

  ALWAYS_ASSERT(btr.size() == n);
}

static void
test3()
{
  testing_concurrent_btree btr;

  for (size_t i = 0; i < testing_concurrent_btree::NKeysPerNode * 2; i++) {
    btr.insert(u64_varkey(i), (typename testing_concurrent_btree::value_type) i);
    btr.invariant_checker();

    typename testing_concurrent_btree::value_type v = 0;
    ALWAYS_ASSERT(btr.search(u64_varkey(i), v));
    ALWAYS_ASSERT(v == (typename testing_concurrent_btree::value_type) i);
  }
  ALWAYS_ASSERT(btr.size() == testing_concurrent_btree::NKeysPerNode * 2);

  for (size_t i = 0; i < testing_concurrent_btree::NKeysPerNode * 2; i++) {
    btr.remove(u64_varkey(i));
    btr.invariant_checker();

    typename testing_concurrent_btree::value_type v = 0;
    ALWAYS_ASSERT(!btr.search(u64_varkey(i), v));
  }
  ALWAYS_ASSERT(btr.size() == 0);

  for (size_t i = 0; i < testing_concurrent_btree::NKeysPerNode * 2; i++) {
    btr.insert(u64_varkey(i), (typename testing_concurrent_btree::value_type) i);
    btr.invariant_checker();

    typename testing_concurrent_btree::value_type v = 0;
    ALWAYS_ASSERT(btr.search(u64_varkey(i), v));
    ALWAYS_ASSERT(v == (typename testing_concurrent_btree::value_type) i);
  }
  ALWAYS_ASSERT(btr.size() == testing_concurrent_btree::NKeysPerNode * 2);

  for (ssize_t i = testing_concurrent_btree::NKeysPerNode * 2 - 1; i >= 0; i--) {
    btr.remove(u64_varkey(i));
    btr.invariant_checker();

    typename testing_concurrent_btree::value_type v = 0;
    ALWAYS_ASSERT(!btr.search(u64_varkey(i), v));
  }
  ALWAYS_ASSERT(btr.size() == 0);

  for (size_t i = 0; i < testing_concurrent_btree::NKeysPerNode * 2; i++) {
    btr.insert(u64_varkey(i), (typename testing_concurrent_btree::value_type) i);
    btr.invariant_checker();

    typename testing_concurrent_btree::value_type v = 0;
    ALWAYS_ASSERT(btr.search(u64_varkey(i), v));
    ALWAYS_ASSERT(v == (typename testing_concurrent_btree::value_type) i);
  }
  ALWAYS_ASSERT(btr.size() == testing_concurrent_btree::NKeysPerNode * 2);

  for (ssize_t i = testing_concurrent_btree::NKeysPerNode; i >= 0; i--) {
    btr.remove(u64_varkey(i));
    btr.invariant_checker();

    typename testing_concurrent_btree::value_type v = 0;
    ALWAYS_ASSERT(!btr.search(u64_varkey(i), v));
  }

  for (size_t i = testing_concurrent_btree::NKeysPerNode + 1; i < testing_concurrent_btree::NKeysPerNode * 2; i++) {
    btr.remove(u64_varkey(i));
    btr.invariant_checker();

    typename testing_concurrent_btree::value_type v = 0;
    ALWAYS_ASSERT(!btr.search(u64_varkey(i), v));
  }
  ALWAYS_ASSERT(btr.size() == 0);
}

static void
test4()
{
  testing_concurrent_btree btr;
  const size_t nkeys = 10000;
  for (size_t i = 0; i < nkeys; i++) {
    btr.insert(u64_varkey(i), (typename testing_concurrent_btree::value_type) i);
    btr.invariant_checker();
    typename testing_concurrent_btree::value_type v = 0;
    ALWAYS_ASSERT(btr.search(u64_varkey(i), v));
    ALWAYS_ASSERT(v == (typename testing_concurrent_btree::value_type) i);
  }
  ALWAYS_ASSERT(btr.size() == nkeys);

  srand(12345);

  for (size_t i = 0; i < nkeys; i++) {
    size_t k = rand() % nkeys;
    btr.remove(u64_varkey(k));
    btr.invariant_checker();
    typename testing_concurrent_btree::value_type v = 0;
    ALWAYS_ASSERT(!btr.search(u64_varkey(k), v));
  }

  for (size_t i = 0; i < nkeys; i++) {
    btr.remove(u64_varkey(i));
    btr.invariant_checker();
    typename testing_concurrent_btree::value_type v = 0;
    ALWAYS_ASSERT(!btr.search(u64_varkey(i), v));
  }
  ALWAYS_ASSERT(btr.size() == 0);
}

static void
test5()
{
  // insert in random order, delete in random order
  testing_concurrent_btree btr;

  unsigned int seeds[] = {
    54321, 2013883780, 3028985725, 3058602342, 256561598, 2895653051
  };

  for (size_t iter = 0; iter < ARRAY_NELEMS(seeds); iter++) {
    srand(seeds[iter]);
    const size_t nkeys = 20000;
    set<size_t> s;
    for (size_t i = 0; i < nkeys; i++) {
      size_t k = rand() % nkeys;
      s.insert(k);
      btr.insert(u64_varkey(k), (typename testing_concurrent_btree::value_type) k);
      btr.invariant_checker();
      typename testing_concurrent_btree::value_type v = 0;
      ALWAYS_ASSERT(btr.search(u64_varkey(k), v));
      ALWAYS_ASSERT(v == (typename testing_concurrent_btree::value_type) k);
    }
    ALWAYS_ASSERT(btr.size() == s.size());

    for (size_t i = 0; i < nkeys * 2; i++) {
      size_t k = rand() % nkeys;
      btr.remove(u64_varkey(k));
      btr.invariant_checker();
      typename testing_concurrent_btree::value_type v = 0;
      ALWAYS_ASSERT(!btr.search(u64_varkey(k), v));
    }

    // clean it up
    for (size_t i = 0; i < nkeys; i++) {
      btr.remove(u64_varkey(i));
      btr.invariant_checker();
      typename testing_concurrent_btree::value_type v = 0;
      ALWAYS_ASSERT(!btr.search(u64_varkey(i), v));
    }

    ALWAYS_ASSERT(btr.size() == 0);
  }
}

namespace test6_ns {
  struct scan_callback {
    typedef vector<
      pair< std::string, // we want to make copies of keys
            typename testing_concurrent_btree::value_type > > kv_vec;
    scan_callback(kv_vec *data) : data(data) {}
    inline bool
    operator()(const typename testing_concurrent_btree::string_type &k,
                     typename testing_concurrent_btree::value_type v) const
    {
      if (!data->empty() &&
          typename testing_concurrent_btree::string_type(data->back().first) >= k) {
        cerr << "data->size(): " << data->size() << endl;
        cerr << "prev: " << varkey(data->back().first) << endl;
        cerr << "cur : " << varkey(k) << endl;
        ALWAYS_ASSERT(false);
      }
      data->push_back(make_pair(k, v));
      return true;
    }
    kv_vec *data;
  };
}

static void
test6()
{
  testing_concurrent_btree btr;
  const size_t nkeys = 1000;
  for (size_t i = 0; i < nkeys; i++)
    btr.insert(u64_varkey(i), (typename testing_concurrent_btree::value_type) i);
  btr.invariant_checker();
  ALWAYS_ASSERT(btr.size() == nkeys);

  using namespace test6_ns;

  scan_callback::kv_vec data;
  scan_callback cb(&data);
  u64_varkey max_key(600);
  btr.search_range(u64_varkey(500), &max_key, cb);
  ALWAYS_ASSERT(data.size() == 100);
  for (size_t i = 0; i < 100; i++) {
    const varkey lhs(data[i].first), rhs(u64_varkey(500 + i));
    ALWAYS_ASSERT(lhs == rhs);
    ALWAYS_ASSERT(data[i].second == (typename testing_concurrent_btree::value_type) (500 + i));
  }

  data.clear();
  btr.search_range(u64_varkey(500), NULL, cb);
  ALWAYS_ASSERT(data.size() == 500);
  for (size_t i = 0; i < 500; i++) {
    ALWAYS_ASSERT(varkey(data[i].first) == u64_varkey(500 + i));
    ALWAYS_ASSERT(data[i].second == (typename testing_concurrent_btree::value_type) (500 + i));
  }
}

static void
test7()
{
  testing_concurrent_btree btr;
  ALWAYS_ASSERT(!btr.remove(u64_varkey(0)));
  ALWAYS_ASSERT(btr.insert(u64_varkey(0), (typename testing_concurrent_btree::value_type) 0));
  ALWAYS_ASSERT(!btr.insert(u64_varkey(0), (typename testing_concurrent_btree::value_type) 1));
  typename testing_concurrent_btree::value_type v;
  ALWAYS_ASSERT(btr.search(u64_varkey(0), v));
  ALWAYS_ASSERT(v == (typename testing_concurrent_btree::value_type) 1);
  ALWAYS_ASSERT(!btr.insert_if_absent(u64_varkey(0), (typename testing_concurrent_btree::value_type) 2));
  ALWAYS_ASSERT(btr.search(u64_varkey(0), v));
  ALWAYS_ASSERT(v == (typename testing_concurrent_btree::value_type) 1);
  ALWAYS_ASSERT(btr.remove(u64_varkey(0)));
  ALWAYS_ASSERT(btr.insert_if_absent(u64_varkey(0), (typename testing_concurrent_btree::value_type) 2));
  ALWAYS_ASSERT(btr.search(u64_varkey(0), v));
  ALWAYS_ASSERT(v == (typename testing_concurrent_btree::value_type) 2);
}

static void
test_varlen_single_layer()
{
  testing_concurrent_btree btr;

  const char *k0 = "a";
  const char *k1 = "aa";
  const char *k2 = "aaa";
  const char *k3 = "aaaa";
  const char *k4 = "aaaaa";

  const char *keys[] = {k0, k1, k2, k3, k4};
  for (size_t i = 0; i < ARRAY_NELEMS(keys); i++) {
    ALWAYS_ASSERT(btr.insert(varkey(keys[i]), (typename testing_concurrent_btree::value_type) keys[i]));
    btr.invariant_checker();
  }

  ALWAYS_ASSERT(btr.size() == ARRAY_NELEMS(keys));
  for (size_t i = 0; i < ARRAY_NELEMS(keys); i++) {
    typename testing_concurrent_btree::value_type v = 0;
    ALWAYS_ASSERT(btr.search(varkey(keys[i]), v));
    ALWAYS_ASSERT(strcmp((const char *) v, keys[i]) == 0);
  }

  for (size_t i = 0; i < ARRAY_NELEMS(keys); i++) {
    ALWAYS_ASSERT(btr.remove(varkey(keys[i])));
    btr.invariant_checker();
  }
  ALWAYS_ASSERT(btr.size() == 0);
}

static void
test_varlen_multi_layer()
{
  testing_concurrent_btree btr;

  const char *k0 = "aaaaaaa";
  const char *k1 = "aaaaaaaa";
  const char *k2 = "aaaaaaaaa";
  const char *k3 = "aaaaaaaaaa";
  const char *k4 = "aaaaaaaaaaa";
  const char *k5 = "aaaaaaaaaaaaaaaaaaaaaaaaaaaaaaaaaaaaaaaaaaaaaaaa";
  const char *keys[] = {k0, k1, k2, k3, k4, k5};

  for (size_t i = 0; i < ARRAY_NELEMS(keys); i++) {
    ALWAYS_ASSERT(btr.insert(varkey(keys[i]), (typename testing_concurrent_btree::value_type) keys[i]));
    btr.invariant_checker();
  }

  ALWAYS_ASSERT(btr.size() == ARRAY_NELEMS(keys));
  for (size_t i = 0; i < ARRAY_NELEMS(keys); i++) {
    typename testing_concurrent_btree::value_type v = 0;
    ALWAYS_ASSERT(btr.search(varkey(keys[i]), v));
    ALWAYS_ASSERT(strcmp((const char *) v, keys[i]) == 0);
  }

  for (size_t i = 0; i < ARRAY_NELEMS(keys); i++) {
    ALWAYS_ASSERT(btr.remove(varkey(keys[i])));
    btr.invariant_checker();
  }
  ALWAYS_ASSERT(btr.size() == 0);
}

static void
test_two_layer()
{
  const char *k0 = "aaaaaaaaa";
  const char *k1 = "aaaaaaaaaa";

  testing_concurrent_btree btr;
  ALWAYS_ASSERT(btr.insert(varkey(k0), (typename testing_concurrent_btree::value_type) k0));
  ALWAYS_ASSERT(btr.insert(varkey(k1), (typename testing_concurrent_btree::value_type) k1));
  ALWAYS_ASSERT(btr.size() == 2);
}

static __attribute__((used)) void test_ensure_printable() {
    testing_concurrent_btree btr;
    btr.print();
}

class test_range_scan_helper : public testing_concurrent_btree::search_range_callback {
public:

  struct expect {
    expect() : tag(), expected_size() {}
    expect(size_t expected_size)
      : tag(0), expected_size(expected_size) {}
    expect(const set<string> &expected_keys)
      : tag(1), expected_keys(expected_keys) {}
    uint8_t tag;
    size_t expected_size;
    set<string> expected_keys;
  };

  enum ExpectType {
    EXPECT_EXACT,
    EXPECT_ATLEAST,
  };

  test_range_scan_helper(
    testing_concurrent_btree &btr,
    const testing_concurrent_btree::key_type &begin,
    const testing_concurrent_btree::key_type *end,
    const expect &expectation,
    ExpectType ex_type = EXPECT_EXACT)
    : btr(&btr), begin(begin), end(end ? new testing_concurrent_btree::key_type(*end) : NULL),
      expectation(expectation), ex_type(ex_type)
  {
  }

  ~test_range_scan_helper()
  {
    if (end)
      delete end;
  }

  virtual bool
  invoke(const typename testing_concurrent_btree::string_type &k,
         typename testing_concurrent_btree::value_type v)
  {
    VERBOSE(cerr << "test_range_scan_helper::invoke(): received key(size="
                 << k.size() << "): " << hexify(k) << endl);
    if (!keys.empty())
      ALWAYS_ASSERT(typename testing_concurrent_btree::string_type(keys.back()) < k);
    keys.push_back(k);
    return true;
  }

  void test()
  {
    keys.clear();
    btr->search_range_call(begin, end, *this);
    if (expectation.tag == 0) {
      switch (ex_type) {
      case EXPECT_EXACT:
        ALWAYS_ASSERT(keys.size() == expectation.expected_size);
        break;
      case EXPECT_ATLEAST:
        ALWAYS_ASSERT(keys.size() >= expectation.expected_size);
        break;
      }
    } else {
      switch (ex_type) {
      case EXPECT_EXACT: {
        ALWAYS_ASSERT(keys.size() == expectation.expected_keys.size());
        vector<string> cmp(
            expectation.expected_keys.begin(), expectation.expected_keys.end());
        for (size_t i = 0; i < keys.size(); i++) {
          if (keys[i] != cmp[i]) {
            cerr << "A: " << hexify(keys[i]) << endl;
            cerr << "B: " << hexify(cmp[i]) << endl;
            ALWAYS_ASSERT(false);
          }
        }
        break;
      }
      case EXPECT_ATLEAST: {
        ALWAYS_ASSERT(keys.size() >= expectation.expected_keys.size());
        // every key in the expected set must be present
        set<string> keyset(keys.begin(), keys.end());
        for (auto it = expectation.expected_keys.begin();
             it != expectation.expected_keys.end(); ++it)
          ALWAYS_ASSERT(keyset.count(*it) == 1);
        break;
      }
      }
    }
  }

private:
  testing_concurrent_btree *const btr;
  testing_concurrent_btree::key_type begin;
  testing_concurrent_btree::key_type *end;
  expect expectation;
  ExpectType ex_type;

  vector<string> keys;
};

static void
test_two_layer_range_scan()
{
  const char *keys[] = {
    "a",
    "aaaaaaaa",
    "aaaaaaaaa",
    "aaaaaaaaaa",
    "aaaaaaaaaaa",
    "b", "c", "d", "e", "f", "g", "h", "i", "j", "k",
    "l", "m", "n", "o", "p", "q", "r", "s",
  };

  testing_concurrent_btree btr;
  for (size_t i = 0; i < ARRAY_NELEMS(keys); i++) {
    ALWAYS_ASSERT(btr.insert(varkey(keys[i]), (typename testing_concurrent_btree::value_type) keys[i]));
    btr.invariant_checker();
  }

  test_range_scan_helper::expect ex(set<string>(keys, keys + ARRAY_NELEMS(keys)));
  test_range_scan_helper tester(btr, varkey(""), NULL, ex);
  tester.test();
}

static void
test_multi_layer_scan()
{
  const uint8_t lokey_cstr[] = {
    0x00, 0x00, 0x00, 0x01, 0x00, 0x00, 0x00, 0x02, 0x45, 0x49, 0x4E, 0x47,
    0x41, 0x54, 0x49, 0x4F, 0x4E, 0x45, 0x49, 0x4E, 0x47, 0x00, 0x00, 0x00,
    0x00, 0x00, 0x00, 0x00, 0x00, 0x00, 0x00, 0x00, 0x00, 0x00, 0x00, 0x00,
    0x00, 0x00, 0x00, 0x00
  };
  const uint8_t hikey_cstr[] = {
    0x00, 0x00, 0x00, 0x01, 0x00, 0x00, 0x00, 0x02, 0x45, 0x49, 0x4E, 0x47,
    0x41, 0x54, 0x49, 0x4F, 0x4E, 0x45, 0x49, 0x4E, 0x47, 0x00, 0x00, 0x00,
    0xFF, 0xFF, 0xFF, 0xFF, 0xFF, 0xFF, 0xFF, 0xFF, 0xFF, 0xFF, 0xFF, 0xFF,
    0xFF, 0xFF, 0xFF, 0xFF
  };
  const string lokey_s((const char *) &lokey_cstr[0], ARRAY_NELEMS(lokey_cstr));
  const string hikey_s((const char *) &hikey_cstr[0], ARRAY_NELEMS(hikey_cstr));

  string lokey_s_next(lokey_s);
  lokey_s_next.resize(lokey_s_next.size() + 1);

  const varkey hikey(hikey_s);

  testing_concurrent_btree btr;
  ALWAYS_ASSERT(btr.insert(varkey(lokey_s), (typename testing_concurrent_btree::value_type) 0x123));

  test_range_scan_helper::expect ex(0);
  test_range_scan_helper tester(btr, varkey(lokey_s_next), &hikey, ex);
  tester.test();
}

static void
test_null_keys()
{
  const uint8_t k0[] = {};
  const uint8_t k1[] = {'\0'};
  const uint8_t k2[] = {'\0', '\0'};
  const uint8_t k3[] = {'\0', '\0', '\0'};
  const uint8_t k4[] = {'\0', '\0', '\0', '\0'};
  const uint8_t k5[] = {'\0', '\0', '\0', '\0', '\0'};
  const uint8_t k6[] = {'\0', '\0', '\0', '\0', '\0', '\0'};
  const uint8_t k7[] = {'\0', '\0', '\0', '\0', '\0', '\0', '\0'};
  const uint8_t k8[] = {'\0', '\0', '\0', '\0', '\0', '\0', '\0', '\0'};
  const uint8_t k9[] = {'\0', '\0', '\0', '\0', '\0', '\0', '\0', '\0', '\0'};
  const uint8_t k10[] = {'\0', '\0', '\0', '\0', '\0', '\0', '\0', '\0', '\0', '\0'};
  const uint8_t *keys[] = {k0, k1, k2, k3, k4, k5, k6, k7, k8, k9, k10};

  testing_concurrent_btree btr;

  for (size_t i = 0; i < ARRAY_NELEMS(keys); i++) {
    ALWAYS_ASSERT(btr.insert(varkey(keys[i], i), (typename testing_concurrent_btree::value_type) i));
    btr.invariant_checker();
  }

  for (size_t i = 0; i < ARRAY_NELEMS(keys); i++) {
    typename testing_concurrent_btree::value_type v = 0;
    ALWAYS_ASSERT(btr.search(varkey(keys[i], i), v));
    ALWAYS_ASSERT(v == (typename testing_concurrent_btree::value_type) i);
  }

  for (size_t i = 1; i <= 20; i++) {
    ALWAYS_ASSERT(btr.insert(u64_varkey(i), (typename testing_concurrent_btree::value_type) i));
    btr.invariant_checker();
  }

  for (size_t i = 0; i < ARRAY_NELEMS(keys); i++) {
    typename testing_concurrent_btree::value_type v = 0;
    ALWAYS_ASSERT(btr.search(varkey(keys[i], i), v));
    ALWAYS_ASSERT(v == (typename testing_concurrent_btree::value_type) i);
  }

  for (size_t i = 1; i <= 20; i++) {
    typename testing_concurrent_btree::value_type v = 0;
    ALWAYS_ASSERT(btr.search(u64_varkey(i), v));
    ALWAYS_ASSERT(v == (typename testing_concurrent_btree::value_type) i);
  }
}

static void
test_null_keys_2()
{
  const size_t nprefixes = 200;

  testing_concurrent_btree btr;

  fast_random r(9084398309893);

  set<string> prefixes;
  for (size_t i = 0; i < nprefixes; i++) {
  retry:
    const string k(r.next_string(r.next() % 30));
    if (prefixes.count(k) == 1)
      goto retry;
    prefixes.insert(k);
  }

  set<string> keys;
  for (auto &prefix : prefixes) {
    for (size_t i = 1; i <= 12; i++) {
      std::string x(prefix);
      x.resize(x.size() + i);
      keys.insert(x);
    }
  }

  size_t ctr = 1;
  for (auto it = keys.begin(); it != keys.end(); ++it, ++ctr) {
    ALWAYS_ASSERT(btr.insert(varkey(*it), (typename testing_concurrent_btree::value_type) it->data()));
    btr.invariant_checker();
    ALWAYS_ASSERT(btr.size() == ctr);
  }
  ALWAYS_ASSERT(btr.size() == keys.size());

  for (auto it = keys.begin(); it != keys.end(); ++it) {
    typename testing_concurrent_btree::value_type v = 0;
    ALWAYS_ASSERT(btr.search(varkey(*it), v));
    ALWAYS_ASSERT(v == (typename testing_concurrent_btree::value_type) it->data());
  }

  test_range_scan_helper::expect ex(keys);
  test_range_scan_helper tester(btr, varkey(*keys.begin()), NULL, ex);
  tester.test();

  ctr = keys.size() - 1;
  for (auto it = keys.begin(); it != keys.end(); ++it, --ctr) {
    ALWAYS_ASSERT(btr.remove(varkey(*it)));
    btr.invariant_checker();
    ALWAYS_ASSERT(btr.size() == ctr);
  }
  ALWAYS_ASSERT(btr.size() == 0);
}

static void
test_random_keys()
{
  testing_concurrent_btree btr;
  fast_random r(43698);

  const size_t nkeys = 10000;
  const unsigned int maxkeylen = 1000;

  set<string> keyset;
  vector<string> keys;
  keys.resize(nkeys);
  for (size_t i = 0; i < nkeys; i++) {
  retry:
<<<<<<< HEAD
    string k = r.next_string(r.next() % (maxkeylen + 1));
=======
    string k = r.next_readable_string(r.next() % (maxkeylen + 1));
>>>>>>> 01489fc1
    if (keyset.count(k) == 1)
      goto retry;
    keyset.insert(k);
    swap(keys[i], k);
    btr.insert(varkey(keys[i]), (typename testing_concurrent_btree::value_type) keys[i].data());
    btr.invariant_checker();
  }

  ALWAYS_ASSERT(btr.size() == keyset.size());

  for (size_t i = 0; i < nkeys; i++) {
    typename testing_concurrent_btree::value_type v = 0;
    ALWAYS_ASSERT(btr.search(varkey(keys[i]), v));
    ALWAYS_ASSERT(v == (typename testing_concurrent_btree::value_type) keys[i].data());
  }

  test_range_scan_helper::expect ex(keyset);
  test_range_scan_helper tester(btr, varkey(""), NULL, ex);
  tester.test();

  for (size_t i = 0; i < nkeys; i++) {
    btr.remove(varkey(keys[i]));
    btr.invariant_checker();
  }
  ALWAYS_ASSERT(btr.size() == 0);
}

static void
test_insert_remove_mix()
{
  testing_concurrent_btree btr;
  fast_random r(38953623328597);

  // bootstrap with keys, then alternate insert/remove
  const size_t nkeys_start = 100000;

  vector<string> start_keys_v;
  set<string> start_keys;
  for (size_t i = 0; i < nkeys_start; i++) {
  retry:
    string k = r.next_readable_string(r.next() % 200);
    if (start_keys.count(k) == 1)
      goto retry;
    start_keys_v.push_back(k);
    start_keys.insert(k);
    ALWAYS_ASSERT(btr.insert(varkey(k), (typename testing_concurrent_btree::value_type) k.data()));
  }
  btr.invariant_checker();
  ALWAYS_ASSERT(btr.size() == start_keys.size());

  vector<string> insert_keys_v;
  set<string> insert_keys;
  for (size_t i = 0; i < nkeys_start; i++) {
  retry1:
    string k = r.next_readable_string(r.next() % 200);
    if (start_keys.count(k) == 1 || insert_keys.count(k) == 1)
      goto retry1;
    insert_keys_v.push_back(k);
    insert_keys.insert(k);
  }

  for (size_t i = 0; i < nkeys_start; i++) {
    ALWAYS_ASSERT(btr.remove(varkey(start_keys_v[i])));
    ALWAYS_ASSERT(btr.insert(varkey(insert_keys_v[i]), (typename testing_concurrent_btree::value_type) insert_keys_v[i].data()));
  }
  btr.invariant_checker();
  ALWAYS_ASSERT(btr.size() == insert_keys.size());
}

namespace mp_test1_ns {

  static const size_t nkeys = 20000;

  class ins0_worker : public btree_worker {
  public:
    ins0_worker(testing_concurrent_btree &btr) : btree_worker(btr) {}
    virtual void run()
    {
      for (size_t i = 0; i < nkeys / 2; i++)
        btr->insert(u64_varkey(i), (typename testing_concurrent_btree::value_type) i);
    }
  };

  class ins1_worker : public btree_worker {
  public:
    ins1_worker(testing_concurrent_btree &btr) : btree_worker(btr) {}
    virtual void run()
    {
      for (size_t i = nkeys / 2; i < nkeys; i++)
        btr->insert(u64_varkey(i), (typename testing_concurrent_btree::value_type) i);
    }
  };
}

static void
mp_test1()
{
  using namespace mp_test1_ns;

  // test a bunch of concurrent inserts
  testing_concurrent_btree btr;

  ins0_worker w0(btr);
  ins1_worker w1(btr);

  w0.start(); w1.start();
  w0.join(); w1.join();

  btr.invariant_checker();
  for (size_t i = 0; i < nkeys; i++) {
    typename testing_concurrent_btree::value_type v = 0;
    ALWAYS_ASSERT(btr.search(u64_varkey(i), v));
    ALWAYS_ASSERT(v == (typename testing_concurrent_btree::value_type) i);
  }
  ALWAYS_ASSERT(btr.size() == nkeys);
}

namespace mp_test2_ns {

  static const size_t nkeys = 20000;

  class rm0_worker : public btree_worker {
  public:
    rm0_worker(testing_concurrent_btree &btr) : btree_worker(btr) {}
    virtual void run()
    {
      for (size_t i = 0; i < nkeys / 2; i++)
        btr->remove(u64_varkey(i));
    }
  };

  class rm1_worker : public btree_worker {
  public:
    rm1_worker(testing_concurrent_btree &btr) : btree_worker(btr) {}
    virtual void run()
    {
      for (size_t i = nkeys / 2; i < nkeys; i++)
        btr->remove(u64_varkey(i));
    }
  };
}

static void
mp_test2()
{
  using namespace mp_test2_ns;

  // test a bunch of concurrent removes
  testing_concurrent_btree btr;

  for (size_t i = 0; i < nkeys; i++)
    btr.insert(u64_varkey(u64_varkey(i)), (typename testing_concurrent_btree::value_type) i);
  btr.invariant_checker();

  rm0_worker w0(btr);
  rm1_worker w1(btr);

  w0.start(); w1.start();
  w0.join(); w1.join();

  btr.invariant_checker();
  for (size_t i = 0; i < nkeys; i++) {
    typename testing_concurrent_btree::value_type v = 0;
    ALWAYS_ASSERT(!btr.search(u64_varkey(i), v));
  }
  ALWAYS_ASSERT(btr.size() == 0);
}

namespace mp_test3_ns {

  static const size_t nkeys = 20000;

  class rm0_worker : public btree_worker {
  public:
    rm0_worker(testing_concurrent_btree &btr) : btree_worker(btr) {}
    virtual void run()
    {
      // remove the even keys
      for (size_t i = 0; i < nkeys; i += 2)
        btr->remove(u64_varkey(i));
    }
  };

  class ins0_worker : public btree_worker {
  public:
    ins0_worker(testing_concurrent_btree &btr) : btree_worker(btr) {}
    virtual void run()
    {
      // insert the odd keys
      for (size_t i = 1; i < nkeys; i += 2)
        btr->insert(u64_varkey(i), (typename testing_concurrent_btree::value_type) i);
    }
  };
}

static void
mp_test3()
{
  using namespace mp_test3_ns;

  // test a bunch of concurrent inserts and removes
  testing_concurrent_btree btr;

  // insert the even keys
  for (size_t i = 0; i < nkeys; i += 2)
    btr.insert(u64_varkey(u64_varkey(i)), (typename testing_concurrent_btree::value_type) i);
  btr.invariant_checker();

  rm0_worker w0(btr);
  ins0_worker w1(btr);

  w0.start(); w1.start();
  w0.join(); w1.join();

  btr.invariant_checker();

  // should find no even keys
  for (size_t i = 0; i < nkeys; i += 2) {
    typename testing_concurrent_btree::value_type v = 0;
    ALWAYS_ASSERT(!btr.search(u64_varkey(i), v));
  }

  // should find all odd keys
  for (size_t i = 1; i < nkeys; i += 2) {
    typename testing_concurrent_btree::value_type v = 0;
    ALWAYS_ASSERT(btr.search(u64_varkey(i), v));
    ALWAYS_ASSERT(v == (typename testing_concurrent_btree::value_type) i);
  }

  ALWAYS_ASSERT(btr.size() == nkeys / 2);
}

namespace mp_test4_ns {

  static const size_t nkeys = 20000;

  class search0_worker : public btree_worker {
  public:
    search0_worker(testing_concurrent_btree &btr) : btree_worker(btr) {}
    virtual void run()
    {
      // search the even keys
      for (size_t i = 0; i < nkeys; i += 2) {
        typename testing_concurrent_btree::value_type v = 0;
        ALWAYS_ASSERT(btr->search(u64_varkey(i), v));
        ALWAYS_ASSERT(v == (typename testing_concurrent_btree::value_type) i);
      }
    }
  };

  class ins0_worker : public btree_worker {
  public:
    ins0_worker(testing_concurrent_btree &btr) : btree_worker(btr) {}
    virtual void run()
    {
      // insert the odd keys
      for (size_t i = 1; i < nkeys; i += 2)
        btr->insert(u64_varkey(i), (typename testing_concurrent_btree::value_type) i);
    }
  };

  class rm0_worker : public btree_worker {
  public:
    rm0_worker(testing_concurrent_btree &btr) : btree_worker(btr) {}
    virtual void run()
    {
      // remove and reinsert odd keys
      for (size_t i = 1; i < nkeys; i += 2) {
        btr->remove(u64_varkey(i));
        btr->insert(u64_varkey(i), (typename testing_concurrent_btree::value_type) i);
      }
    }
  };
}

static void
mp_test4()
{
  using namespace mp_test4_ns;

  // test a bunch of concurrent searches, inserts, and removes
  testing_concurrent_btree btr;

  // insert the even keys
  for (size_t i = 0; i < nkeys; i += 2)
    btr.insert(u64_varkey(u64_varkey(i)), (typename testing_concurrent_btree::value_type) i);
  btr.invariant_checker();

  search0_worker w0(btr);
  ins0_worker w1(btr);
  rm0_worker w2(btr);

  w0.start(); w1.start(); w2.start();
  w0.join(); w1.join(); w2.join();

  btr.invariant_checker();

  // should find all keys
  for (size_t i = 0; i < nkeys; i++) {
    typename testing_concurrent_btree::value_type v = 0;
    ALWAYS_ASSERT(btr.search(u64_varkey(i), v));
    ALWAYS_ASSERT(v == (typename testing_concurrent_btree::value_type) i);
  }

  ALWAYS_ASSERT(btr.size() == nkeys);
}

namespace mp_test_pinning_ns {
  static const size_t keys_per_thread = 1000;
  static const size_t nthreads = 4;
  static atomic<bool> running(true);
  class worker : public btree_worker {
  public:
    worker(unsigned int thread, testing_concurrent_btree &btr)
      : btree_worker(btr), thread(thread) {}
    virtual void
    run()
    {
      rcu::s_instance.pin_current_thread(thread % coreid::num_cpus_online());
      for (unsigned mode = 0; running.load(); mode++) {
        for (size_t i = thread * keys_per_thread;
             running.load() && i < (thread + 1) * keys_per_thread;
             i++) {
          if (mode % 2) {
            // remove
            btr->remove(u64_varkey(i));
          } else {
            // insert
            btr->insert(u64_varkey(i), (typename testing_concurrent_btree::value_type) i);
          }
        }
      }
    }
  private:
    unsigned int thread;
  };
}

static void
mp_test_pinning()
{
  using namespace mp_test_pinning_ns;
  testing_concurrent_btree btr;
  vector<unique_ptr<worker>> workers;
  for (size_t i = 0; i < nthreads; i++)
    workers.emplace_back(new worker(i, btr));
  for (auto &p : workers)
    p->start();
  sleep(5);
  running.store(false);
  for (auto &p : workers)
    p->join();
  btr.invariant_checker();
}

namespace mp_test_inserts_removes_ns {
  static const size_t keys_per_thread = 10000;
  static const size_t nthreads = 4;
  class worker : public btree_worker {
  public:
    worker(bool inserts, unsigned int thread,
           testing_concurrent_btree &btr)
      : btree_worker(btr), inserts(inserts), thread(thread) {}
    virtual void
    run()
    {
      for (size_t i = thread * keys_per_thread;
           i < (thread + 1) * keys_per_thread;
           i++) {
        if (inserts)
          // insert
          btr->insert(u64_varkey(i), (typename testing_concurrent_btree::value_type) i);
        else
          btr->remove(u64_varkey(i));
      }
    }
  private:
    bool inserts;
    unsigned int thread;
  };
}

static void
mp_test_inserts_removes()
{
  using namespace mp_test_inserts_removes_ns;
  for (size_t iter = 0; iter < 3; iter++) {
    testing_concurrent_btree btr;
    vector<unique_ptr<worker>> workers;

    for (size_t i = 0; i < nthreads; i++)
      workers.emplace_back(new worker(true, i, btr));
    for (auto &p : workers)
      p->start();
    for (auto &p : workers)
      p->join();
    btr.invariant_checker();
    workers.clear();

    for (size_t i = 0; i < nthreads; i++)
      workers.emplace_back(new worker(false, i, btr));
    for (auto &p : workers)
      p->start();
    for (auto &p : workers)
      p->join();
    btr.invariant_checker();
    workers.clear();

    for (size_t i = 0; i < nthreads; i++) {
      workers.emplace_back(new worker(true, i, btr));
      workers.emplace_back(new worker(false, i, btr));
    }
    for (auto &p : workers)
      p->start();
    for (auto &p : workers)
      p->join();
    btr.invariant_checker();
    workers.clear();
  }
}

namespace mp_test5_ns {

  static const size_t niters = 100000;
  static const size_t max_key = 45;

  typedef set<typename testing_concurrent_btree::key_slice> key_set;

  struct summary {
    key_set inserts;
    key_set removes;
  };

  class worker : public btree_worker {
  public:
    worker(unsigned int seed, testing_concurrent_btree &btr) : btree_worker(btr), seed(seed) {}
    virtual void run()
    {
      unsigned int s = seed;
      // 60% search, 30% insert, 10% remove
      for (size_t i = 0; i < niters; i++) {
        double choice = double(rand_r(&s)) / double(RAND_MAX);
        typename testing_concurrent_btree::key_slice k = rand_r(&s) % max_key;
        if (choice < 0.6) {
          typename testing_concurrent_btree::value_type v = 0;
          if (btr->search(u64_varkey(k), v))
            ALWAYS_ASSERT(v == (typename testing_concurrent_btree::value_type) k);
        } else if (choice < 0.9) {
          btr->insert(u64_varkey(k), (typename testing_concurrent_btree::value_type) k);
          sum.inserts.insert(k);
        } else {
          btr->remove(u64_varkey(k));
          sum.removes.insert(k);
        }
      }
    }
    summary sum;
  private:
    unsigned int seed;
  };
}

static void
mp_test5()
{
  using namespace mp_test5_ns;

  testing_concurrent_btree btr;

  worker w0(2145906155, btr);
  worker w1(409088773, btr);
  worker w2(4199288861, btr);
  worker w3(496889962, btr);

  w0.start(); w1.start(); w2.start(); w3.start();
  w0.join(); w1.join(); w2.join(); w3.join();

  summary *s0, *s1, *s2, *s3;
  s0 = (summary *) &w0.sum;
  s1 = (summary *) &w1.sum;
  s2 = (summary *) &w2.sum;
  s3 = (summary *) &w3.sum;

  key_set inserts;
  key_set removes;

  summary *sums[] = { s0, s1, s2, s3 };
  for (size_t i = 0; i < ARRAY_NELEMS(sums); i++) {
    inserts.insert(sums[i]->inserts.begin(), sums[i]->inserts.end());
   removes.insert(sums[i]->removes.begin(), sums[i]->removes.end());
  }

  cerr << "num_inserts: " << inserts.size() << endl;
  cerr << "num_removes: " << removes.size() << endl;

  for (key_set::iterator it = inserts.begin(); it != inserts.end(); ++it) {
    if (removes.count(*it) == 1)
      continue;
    typename testing_concurrent_btree::value_type v = 0;
    ALWAYS_ASSERT(btr.search(u64_varkey(*it), v));
    ALWAYS_ASSERT(v == (typename testing_concurrent_btree::value_type) *it);
  }

  btr.invariant_checker();
  cerr << "btr size: " << btr.size() << endl;
}

namespace mp_test6_ns {
  static const size_t nthreads = 16;
  static const size_t ninsertkeys_perthread = 100000;
  static const size_t nremovekeys_perthread = 100000;

  typedef vector<typename testing_concurrent_btree::key_slice> key_vec;

  class insert_worker : public btree_worker {
  public:
    insert_worker(const vector<typename testing_concurrent_btree::key_slice> &keys, testing_concurrent_btree &btr)
      : btree_worker(btr), keys(keys) {}
    virtual void run()
    {
      for (size_t i = 0; i < keys.size(); i++)
        btr->insert(u64_varkey(keys[i]), (typename testing_concurrent_btree::value_type) keys[i]);
    }
  private:
    vector<typename testing_concurrent_btree::key_slice> keys;
  };

  class remove_worker : public btree_worker {
  public:
    remove_worker(const vector<typename testing_concurrent_btree::key_slice> &keys, testing_concurrent_btree &btr)
      : btree_worker(btr), keys(keys) {}
    virtual void run()
    {
      for (size_t i = 0; i < keys.size(); i++)
        btr->remove(u64_varkey(keys[i]));
    }
  private:
    vector<typename testing_concurrent_btree::key_slice> keys;
  };
}

static void
mp_test6()
{
  using namespace mp_test6_ns;

  testing_concurrent_btree btr;
  vector<key_vec> inps;
  set<unsigned long> insert_keys, remove_keys;

  fast_random r(87643982);
  for (size_t i = 0; i < nthreads / 2; i++) {
    key_vec inp;
    for (size_t j = 0; j < ninsertkeys_perthread; j++) {
      unsigned long k = r.next();
      insert_keys.insert(k);
      inp.push_back(k);
    }
    inps.push_back(inp);
  }
  for (size_t i = nthreads / 2; i < nthreads; i++) {
    key_vec inp;
    for (size_t j = 0; j < nremovekeys_perthread;) {
      unsigned long k = r.next();
      if (insert_keys.count(k) == 1)
        continue;
      btr.insert(u64_varkey(k), (typename testing_concurrent_btree::value_type) k);
      remove_keys.insert(k);
      inp.push_back(k);
      j++;
    }
    inps.push_back(inp);
  }

  vector<btree_worker*> workers;
  for (size_t i = 0; i < nthreads / 2; i++)
    workers.push_back(new insert_worker(inps[i], btr));
  for (size_t i = nthreads / 2; i < nthreads; i++)
    workers.push_back(new remove_worker(inps[i], btr));
  for (size_t i = 0; i < nthreads; i++)
    workers[i]->start();
  for (size_t i = 0; i < nthreads; i++)
    workers[i]->join();

  btr.invariant_checker();

  ALWAYS_ASSERT(btr.size() == insert_keys.size());
  for (set<unsigned long>::iterator it = insert_keys.begin();
       it != insert_keys.end(); ++it) {
    typename testing_concurrent_btree::value_type v = 0;
    ALWAYS_ASSERT(btr.search(u64_varkey(*it), v));
    ALWAYS_ASSERT(v == (typename testing_concurrent_btree::value_type) *it);
  }
  for (set<unsigned long>::iterator it = remove_keys.begin();
       it != remove_keys.end(); ++it) {
    typename testing_concurrent_btree::value_type v = 0;
    ALWAYS_ASSERT(!btr.search(u64_varkey(*it), v));
  }

  for (size_t i = 0; i < nthreads; i++)
    delete workers[i];
}

namespace mp_test7_ns {
  static const size_t nkeys = 50;
  static volatile bool running = false;

  typedef vector<typename testing_concurrent_btree::key_slice> key_vec;

  struct scan_callback {
    typedef vector<
      pair< std::string, typename testing_concurrent_btree::value_type > > kv_vec;
    scan_callback(kv_vec *data) : data(data) {}
    inline bool
    operator()(const typename testing_concurrent_btree::string_type &k, typename testing_concurrent_btree::value_type v) const
    {
      //ALWAYS_ASSERT(data->empty() || data->back().first < k.str());
      std::string k_str(k);
      if (!data->empty() && data->back().first >= k_str) {
        cerr << "prev: <" << hexify(data->back().first) << ">" << endl;
        cerr << "cur : <" << hexify(k_str) << ">" << endl;
        ALWAYS_ASSERT(false);
      }
      data->push_back(make_pair(std::move(k_str), v));
      return true;
    }
    kv_vec *data;
  };

  class lookup_worker : public btree_worker {
  public:
    lookup_worker(unsigned long seed, const key_vec &keys, testing_concurrent_btree &btr)
      : btree_worker(btr), seed(seed), keys(keys)
    {}
    virtual void run()
    {
      fast_random r(seed);
      while (running) {
        uint64_t k = keys[r.next() % keys.size()];
        typename testing_concurrent_btree::value_type v = NULL;
        ALWAYS_ASSERT(btr->search(u64_varkey(k), v));
        ALWAYS_ASSERT(v == (typename testing_concurrent_btree::value_type) k);
      }
    }
    unsigned long seed;
    key_vec keys;
  };

  class scan_worker : public btree_worker {
  public:
    scan_worker(const key_vec &keys, testing_concurrent_btree &btr)
      : btree_worker(btr), keys(keys)
    {}
    virtual void run()
    {
      while (running) {
        scan_callback::kv_vec data;
        scan_callback cb(&data);
        btr->search_range(u64_varkey(nkeys / 2), NULL, cb);
        set<typename testing_concurrent_btree::string_type> scan_keys;
        std::string prev;
        for (size_t i = 0; i < data.size(); i++) {
          if (i != 0) {
            ALWAYS_ASSERT(data[i].first != prev);
            ALWAYS_ASSERT(data[i].first > prev);
          }
          scan_keys.insert(data[i].first);
          prev = data[i].first;
        }
        for (size_t i = 0; i < keys.size(); i++) {
          if (keys[i] < (nkeys / 2))
            continue;
          ALWAYS_ASSERT(scan_keys.count(u64_varkey(keys[i]).str()) == 1);
        }
      }
    }
    key_vec keys;
  };

  class mod_worker : public btree_worker {
  public:
    mod_worker(const key_vec &keys, testing_concurrent_btree &btr)
      : btree_worker(btr), keys(keys)
    {}
    virtual void run()
    {
      bool insert = true;
      for (size_t i = 0; running; i = (i + 1) % keys.size(), insert = !insert) {
        if (insert)
          btr->insert(u64_varkey(keys[i]), (typename testing_concurrent_btree::value_type) keys[i]);
        else
          btr->remove(u64_varkey(keys[i]));
      }
    }
    key_vec keys;
  };
}

static void
mp_test7()
{
  using namespace mp_test7_ns;
  fast_random r(904380439);
  key_vec lookup_keys;
  key_vec mod_keys;
  for (size_t i = 0; i < nkeys; i++) {
    if (r.next() % 2)
      mod_keys.push_back(i);
    else
      lookup_keys.push_back(i);
  }

  testing_concurrent_btree btr;
  for (size_t i = 0; i < lookup_keys.size(); i++)
    btr.insert(u64_varkey(lookup_keys[i]), (typename testing_concurrent_btree::value_type) lookup_keys[i]);
  btr.invariant_checker();

  lookup_worker w0(2398430, lookup_keys, btr);
  lookup_worker w1(8532, lookup_keys, btr);
  lookup_worker w2(23, lookup_keys, btr);
  lookup_worker w3(1328209843, lookup_keys, btr);
  scan_worker w4(lookup_keys, btr);
  scan_worker w5(lookup_keys, btr);
  mod_worker w6(mod_keys, btr);

  running = true;
  COMPILER_MEMORY_FENCE;
  w0.start(); w1.start(); w2.start(); w3.start(); w4.start(); w5.start(); w6.start();
  sleep(10);
  COMPILER_MEMORY_FENCE;
  running = false;
  COMPILER_MEMORY_FENCE;
  w0.join(); w1.join(); w2.join(); w3.join(); w4.join(); w5.join(); w6.join();
}

namespace mp_test8_ns {
  static const size_t nthreads = 16;
  static const size_t ninsertkeys_perthread = 100000;
  static const size_t nremovekeys_perthread = 100000;

  typedef vector<string> key_vec;

  class insert_worker : public btree_worker {
  public:
    insert_worker(const vector<string> &keys, testing_concurrent_btree &btr)
      : btree_worker(btr), keys(keys) {}
    virtual void run()
    {
      for (size_t i = 0; i < keys.size(); i++)
        ALWAYS_ASSERT(btr->insert(varkey(keys[i]), (typename testing_concurrent_btree::value_type) keys[i].data()));
    }
  private:
    vector<string> keys;
  };

  class remove_worker : public btree_worker {
  public:
    remove_worker(const vector<string> &keys, testing_concurrent_btree &btr)
      : btree_worker(btr), keys(keys) {}
    virtual void run()
    {
      for (size_t i = 0; i < keys.size(); i++)
        ALWAYS_ASSERT(btr->remove(varkey(keys[i])));
    }
  private:
    vector<string> keys;
  };
}

static void
mp_test8()
{
  using namespace mp_test8_ns;

  testing_concurrent_btree btr;
  vector<key_vec> inps;
  set<string> insert_keys, remove_keys;

  fast_random r(83287583);
  for (size_t i = 0; i < nthreads / 2; i++) {
    key_vec inp;
    for (size_t j = 0; j < ninsertkeys_perthread; j++) {
    retry:
      string k = r.next_string(r.next() % 200);
      if (insert_keys.count(k) == 1)
        goto retry;
      insert_keys.insert(k);
      inp.push_back(k);
    }
    inps.push_back(inp);
  }
  for (size_t i = nthreads / 2; i < nthreads; i++) {
    key_vec inp;
    for (size_t j = 0; j < nremovekeys_perthread;) {
      string k = r.next_string(r.next() % 200);
      if (insert_keys.count(k) == 1 || remove_keys.count(k) == 1)
        continue;
      ALWAYS_ASSERT(btr.insert(varkey(k), (typename testing_concurrent_btree::value_type) k.data()));
      remove_keys.insert(k);
      inp.push_back(k);
      j++;
    }
    inps.push_back(inp);
  }

  btr.invariant_checker();

  vector<btree_worker*> workers;
  for (size_t i = 0; i < nthreads / 2; i++)
    workers.push_back(new insert_worker(inps[i], btr));
  for (size_t i = nthreads / 2; i < nthreads; i++)
    workers.push_back(new remove_worker(inps[i], btr));
  for (size_t i = 0; i < nthreads; i++)
    workers[i]->start();
  for (size_t i = 0; i < nthreads; i++)
    workers[i]->join();

  btr.invariant_checker();

  ALWAYS_ASSERT(btr.size() == insert_keys.size());
  for (set<string>::iterator it = insert_keys.begin();
       it != insert_keys.end(); ++it) {
    typename testing_concurrent_btree::value_type v = 0;
    ALWAYS_ASSERT(btr.search(varkey(*it), v));
  }
  for (set<string>::iterator it = remove_keys.begin();
       it != remove_keys.end(); ++it) {
    typename testing_concurrent_btree::value_type v = 0;
    ALWAYS_ASSERT(!btr.search(varkey(*it), v));
  }

  for (size_t i = 0; i < nthreads; i++)
    delete workers[i];
}

namespace mp_test_long_keys_ns {
  static const size_t nthreads = 16;
  static const size_t ninsertkeys_perthread = 500000;
  static const size_t nremovekeys_perthread = 500000;

  typedef vector<string> key_vec;

  class insert_worker : public btree_worker {
  public:
    insert_worker(const vector<string> &keys, testing_concurrent_btree &btr)
      : btree_worker(btr), keys(keys) {}
    virtual void run()
    {
      for (size_t i = 0; i < keys.size(); i++)
        ALWAYS_ASSERT(btr->insert(varkey(keys[i]), (typename testing_concurrent_btree::value_type) keys[i].data()));
    }
  private:
    vector<string> keys;
  };

  class remove_worker : public btree_worker {
  public:
    remove_worker(const vector<string> &keys, testing_concurrent_btree &btr)
      : btree_worker(btr), keys(keys) {}
    virtual void run()
    {
      for (size_t i = 0; i < keys.size(); i++)
        ALWAYS_ASSERT(btr->remove(varkey(keys[i])));
    }
  private:
    vector<string> keys;
  };

  static volatile bool running = false;

  class scan_worker : public btree_worker {
  public:
    scan_worker(const set<string> &ex, testing_concurrent_btree &btr)
      : btree_worker(btr), ex(ex) {}
    virtual void run()
    {
      while (running) {
        test_range_scan_helper tester(*btr, varkey(""), NULL, ex, test_range_scan_helper::EXPECT_ATLEAST);
        tester.test();
      }
    }
  private:
    test_range_scan_helper::expect ex;
  };
}

static void
mp_test_long_keys()
{
  // all keys at least 9-bytes long
  using namespace mp_test_long_keys_ns;

  testing_concurrent_btree btr;
  vector<key_vec> inps;
  set<string> existing_keys, insert_keys, remove_keys;

  fast_random r(189230589352);
  for (size_t i = 0; i < 10000; i++) {
  retry0:
    string k = r.next_string((r.next() % 200) + 9);
    if (existing_keys.count(k) == 1)
      goto retry0;
    existing_keys.insert(k);
    ALWAYS_ASSERT(btr.insert(varkey(k), (typename testing_concurrent_btree::value_type) k.data()));
  }
  ALWAYS_ASSERT(btr.size() == existing_keys.size());

  for (size_t i = 0; i < nthreads / 2; i++) {
    key_vec inp;
    for (size_t j = 0; j < ninsertkeys_perthread; j++) {
    retry:
      string k = r.next_string((r.next() % 200) + 9);
      if (insert_keys.count(k) == 1 || existing_keys.count(k) == 1)
        goto retry;
      insert_keys.insert(k);
      inp.push_back(k);
    }
    inps.push_back(inp);
  }

  for (size_t i = nthreads / 2; i < nthreads; i++) {
    key_vec inp;
    for (size_t j = 0; j < nremovekeys_perthread;) {
      string k = r.next_string((r.next() % 200) + 9);
      if (insert_keys.count(k) == 1 || existing_keys.count(k) == 1 || remove_keys.count(k) == 1)
        continue;
      ALWAYS_ASSERT(btr.insert(varkey(k), (typename testing_concurrent_btree::value_type) k.data()));
      remove_keys.insert(k);
      inp.push_back(k);
      j++;
    }
    inps.push_back(inp);
  }

  ALWAYS_ASSERT(btr.size() == (insert_keys.size() + existing_keys.size()));
  btr.invariant_checker();

  vector<btree_worker*> workers, running_workers;
  running = true;
  for (size_t i = 0; i < nthreads / 2; i++)
    workers.push_back(new insert_worker(inps[i], btr));
  for (size_t i = nthreads / 2; i < nthreads; i++)
    workers.push_back(new remove_worker(inps[i], btr));
  for (size_t i = 0; i < 4; i++)
    running_workers.push_back(new scan_worker(existing_keys, btr));
  for (size_t i = 0; i < nthreads; i++)
    workers[i]->start();
  for (size_t i = 0; i < running_workers.size(); i++)
    running_workers[i]->start();
  for (size_t i = 0; i < nthreads; i++)
    workers[i]->join();
  running = false;
  for (size_t i = 0; i < running_workers.size(); i++)
    running_workers[i]->join();

  btr.invariant_checker();

  ALWAYS_ASSERT(btr.size() == (insert_keys.size() + existing_keys.size()));
  for (set<string>::iterator it = insert_keys.begin();
       it != insert_keys.end(); ++it) {
    typename testing_concurrent_btree::value_type v = 0;
    ALWAYS_ASSERT(btr.search(varkey(*it), v));
  }
  for (set<string>::iterator it = remove_keys.begin();
       it != remove_keys.end(); ++it) {
    typename testing_concurrent_btree::value_type v = 0;
    ALWAYS_ASSERT(!btr.search(varkey(*it), v));
  }

  for (size_t i = 0; i < nthreads; i++)
    delete workers[i];
  for (size_t i = 0; i < running_workers.size(); i++)
    delete running_workers[i];
}

static void perf_test() UNUSED;
static void
perf_test()
{
  const size_t nrecs = 10000000;
  const size_t nlookups = 10000000;

  {
    srand(9876);
    map<uint64_t, uint64_t> m;
    {
      scoped_rate_timer t("map insert", nrecs);
      for (size_t i = 0; i < nrecs; i++)
        m[i] = i;
    }
    {
      scoped_rate_timer t("map random lookups", nlookups);
      for (size_t i = 0; i < nlookups; i++) {
        //uint64_t key = rand() % nrecs;
        uint64_t key = i;
        map<uint64_t, uint64_t>::iterator it =
          m.find(key);
        ALWAYS_ASSERT(it != m.end());
      }
    }
  }

  {
    srand(9876);
    testing_concurrent_btree btr;
    {
      scoped_rate_timer t("btree insert", nrecs);
      for (size_t i = 0; i < nrecs; i++)
        btr.insert(u64_varkey(u64_varkey(i)), (typename testing_concurrent_btree::value_type) i);
    }
    {
      scoped_rate_timer t("btree random lookups", nlookups);
      for (size_t i = 0; i < nlookups; i++) {
        //uint64_t key = rand() % nrecs;
        uint64_t key = i;
        typename testing_concurrent_btree::value_type v = 0;
        ALWAYS_ASSERT(btr.search(u64_varkey(key), v));
      }
    }
  }
}

namespace read_only_perf_test_ns {
  const size_t nkeys = 140000000; // 140M
  //const size_t nkeys = 100000; // 100K

  unsigned long seeds[] = {
    9576455804445224191ULL,
    3303315688255411629ULL,
    3116364238170296072ULL,
    641702699332002535ULL,
    17755947590284612420ULL,
    13349066465957081273ULL,
    16389054441777092823ULL,
    2687412585397891607ULL,
    16665670053534306255ULL,
    5166823197462453937ULL,
    1252059952779729626ULL,
    17962022827457676982ULL,
    940911318964853784ULL,
    479878990529143738ULL,
    250864516707124695ULL,
    8507722621803716653ULL,
  };

  volatile bool running = false;

  class worker : public btree_worker {
  public:
    worker(unsigned int seed, testing_concurrent_btree &btr) : btree_worker(btr), n(0), seed(seed) {}
    virtual void run()
    {
      fast_random r(seed);
      while (running) {
        typename testing_concurrent_btree::key_slice k = r.next() % nkeys;
        typename testing_concurrent_btree::value_type v = 0;
        ALWAYS_ASSERT(btr->search(u64_varkey(k), v));
        ALWAYS_ASSERT(v == (typename testing_concurrent_btree::value_type) k);
        n++;
      }
    }
    uint64_t n;
  private:
    unsigned int seed;
  };
}

static void read_only_perf_test() UNUSED;
static void
read_only_perf_test()
{
  using namespace read_only_perf_test_ns;

  testing_concurrent_btree btr;

  for (size_t i = 0; i < nkeys; i++)
    btr.insert(u64_varkey(i), (typename testing_concurrent_btree::value_type) i);
  cerr << "btree loaded, test starting" << endl;

  vector<worker *> workers;
  for (size_t i = 0; i < ARRAY_NELEMS(seeds); i++)
    workers.push_back(new worker(seeds[i], btr));

  running = true;
  util::timer t;
  COMPILER_MEMORY_FENCE;
  for (size_t i = 0; i < ARRAY_NELEMS(seeds); i++)
    workers[i]->start();
  sleep(30);
  COMPILER_MEMORY_FENCE;
  running = false;
  COMPILER_MEMORY_FENCE;
  uint64_t total_n = 0;
  for (size_t i = 0; i < ARRAY_NELEMS(seeds); i++) {
    workers[i]->join();
    total_n += workers[i]->n;
    delete workers[i];
  }

  double agg_throughput = double(total_n) / (double(t.lap()) / 1000000.0);
  double avg_per_core_throughput = agg_throughput / double(ARRAY_NELEMS(seeds));

  cerr << "agg_read_throughput: " << agg_throughput << " gets/sec" << endl;
  cerr << "avg_per_core_read_throughput: " << avg_per_core_throughput << " gets/sec/core" << endl;
}

namespace write_only_perf_test_ns {
  const size_t nkeys = 140000000; // 140M
  //const size_t nkeys = 100000; // 100K

  unsigned long seeds[] = {
    17188055221422272641ULL,
    915721317773011804ULL,
    11607688859420148202ULL,
    16566896965529356730ULL,
    3687473034241167633ULL,
    1168118474092824592ULL,
    912212972587845337ULL,
    890657129662032640ULL,
    7557640044845923769ULL,
    9490577770668659131ULL,
    14081403972130650060ULL,
    14956552848279294368ULL,
    8669268465391111275ULL,
    1904251150166743550ULL,
    4418832947790992405ULL,
    9558684485283258563ULL,
  };

  class worker : public btree_worker {
  public:
    worker(unsigned int seed, testing_concurrent_btree &btr) : btree_worker(btr), seed(seed) {}
    virtual void run()
    {
      fast_random r(seed);
      for (size_t i = 0; i < nkeys / ARRAY_NELEMS(seeds); i++) {
        typename testing_concurrent_btree::key_slice k = r.next() % nkeys;
        btr->insert(u64_varkey(k), (typename testing_concurrent_btree::value_type) k);
      }
    }
  private:
    unsigned int seed;
  };
}

static void write_only_perf_test() UNUSED;
static void
write_only_perf_test()
{
  using namespace write_only_perf_test_ns;

  testing_concurrent_btree btr;

  vector<worker *> workers;
  for (size_t i = 0; i < ARRAY_NELEMS(seeds); i++)
    workers.push_back(new worker(seeds[i], btr));

  util::timer t;
  for (size_t i = 0; i < ARRAY_NELEMS(seeds); i++)
    workers[i]->start();
  for (size_t i = 0; i < ARRAY_NELEMS(seeds); i++) {
    workers[i]->join();
    delete workers[i];
  }

  double agg_throughput = double(nkeys) / (double(t.lap()) / 1000000.0);
  double avg_per_core_throughput = agg_throughput / double(ARRAY_NELEMS(seeds));

  cerr << "agg_write_throughput: " << agg_throughput << " puts/sec" << endl;
  cerr << "avg_per_core_write_throughput: " << avg_per_core_throughput << " puts/sec/core" << endl;
}

void
TestConcurrentBtreeFast()
{
  test1();
  test2();
  test3();
  test4();
  test6();
  test7();
  test_varlen_single_layer();
  test_varlen_multi_layer();
  test_two_layer();
  test_two_layer_range_scan();
  test_multi_layer_scan();
  test_null_keys();
  test_null_keys_2();
  test_random_keys();
  test_insert_remove_mix();
  mp_test_pinning();
  mp_test_inserts_removes();
  cout << "testing_concurrent_btree::TestFast passed" << endl;
}

void
TestConcurrentBtreeSlow()
{
  test5();
  mp_test1();
  mp_test2();
  mp_test3();
  mp_test4();
  mp_test5();
  mp_test6();
  mp_test7();
  mp_test8();
  mp_test_long_keys();
  //perf_test();
  //read_only_perf_test();
  //write_only_perf_test();
  cout << "testing_concurrent_btree::TestSlow passed" << endl;
}<|MERGE_RESOLUTION|>--- conflicted
+++ resolved
@@ -713,11 +713,7 @@
   keys.resize(nkeys);
   for (size_t i = 0; i < nkeys; i++) {
   retry:
-<<<<<<< HEAD
-    string k = r.next_string(r.next() % (maxkeylen + 1));
-=======
     string k = r.next_readable_string(r.next() % (maxkeylen + 1));
->>>>>>> 01489fc1
     if (keyset.count(k) == 1)
       goto retry;
     keyset.insert(k);
